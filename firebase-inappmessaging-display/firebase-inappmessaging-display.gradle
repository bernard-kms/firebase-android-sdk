// Copyright 2018 Google LLC
//
// Licensed under the Apache License, Version 2.0 (the "License");
// you may not use this file except in compliance with the License.
// You may obtain a copy of the License at
//
//      http://www.apache.org/licenses/LICENSE-2.0
//
// Unless required by applicable law or agreed to in writing, software
// distributed under the License is distributed on an "AS IS" BASIS,
// WITHOUT WARRANTIES OR CONDITIONS OF ANY KIND, either express or implied.
// See the License for the specific language governing permissions and
// limitations under the License.

plugins {
    id 'firebase-library'
}

firebaseLibrary {
    testLab.enabled = true
}

android {
    compileSdkVersion project.targetSdkVersion
    defaultConfig {
        minSdkVersion 16
        targetSdkVersion project.targetSdkVersion
        versionCode 1
        versionName version
        multiDexEnabled true

        testInstrumentationRunner "androidx.test.runner.AndroidJUnitRunner"
    }

    compileOptions {
        sourceCompatibility JavaVersion.VERSION_1_8
        targetCompatibility JavaVersion.VERSION_1_8
        // Neccesary for Dagger
        incremental = false
    }

    sourceSets {
        androidTest {
            java {
                srcDir '../firebase-inappmessaging/src/testData'
            }
        }
        test {
            java {
                srcDir '../firebase-inappmessaging/src/testData'
            }
        }
    }

    testOptions {
        unitTests {
            includeAndroidResources true
        }
    }
}

dependencies {
    implementation project(':firebase-common')
    implementation project(':firebase-inappmessaging')
    implementation project(':firebase-components')

    implementation('com.google.firebase:firebase-measurement-connector:18.0.0') {
        exclude group: 'com.google.firebase', module: 'firebase-common'
    }

    implementation 'com.google.android.gms:play-services-tasks:17.0.0'
    implementation 'androidx.appcompat:appcompat:1.1.0'
    implementation 'androidx.cardview:cardview:1.0.0'
    implementation 'androidx.legacy:legacy-support-v4:1.0.0'
    implementation 'androidx.browser:browser:1.0.0'
    implementation 'androidx.constraintlayout:constraintlayout:1.1.3'
    implementation 'com.google.auto.value:auto-value-annotations:1.6.5'
    implementation "com.google.dagger:dagger:2.24"

    implementation "com.squareup.picasso:picasso:2.71828"
    implementation "com.squareup.okhttp:okhttp:2.7.5"

    annotationProcessor "com.google.dagger:dagger-compiler:2.24"
    annotationProcessor 'com.google.auto.value:auto-value:1.6.5'
    annotationProcessor 'com.ryanharter.auto.value:auto-value-parcel:0.2.6'

    testImplementation "org.robolectric:robolectric:4.2"
    testImplementation "junit:junit:4.12"
    testImplementation "org.mockito:mockito-core:2.25.0"
<<<<<<< HEAD
    testImplementation "com.google.truth:truth:$googleTruthVersion"
    testImplementation 'com.google.guava:guava:28.1-android'
=======
    testImplementation "com.google.truth:truth:1.0"
    testImplementation 'com.google.guava:guava:27.1-android'
>>>>>>> ad62fcc0

    androidTestImplementation "org.mockito:mockito-core:2.25.0"
    androidTestImplementation "com.google.dexmaker:dexmaker:1.2"
    androidTestImplementation "com.linkedin.dexmaker:dexmaker-mockito:2.25.0"
    androidTestImplementation 'androidx.annotation:annotation:1.1.0'
    androidTestImplementation 'androidx.test:runner:1.2.0'
    androidTestImplementation 'androidx.test:rules:1.2.0'
    androidTestImplementation ("com.google.firebase:firebase-analytics:17.0.0") {
        exclude group: "com.google.firebase", module: "firebase-common"
    }

}<|MERGE_RESOLUTION|>--- conflicted
+++ resolved
@@ -87,13 +87,8 @@
     testImplementation "org.robolectric:robolectric:4.2"
     testImplementation "junit:junit:4.12"
     testImplementation "org.mockito:mockito-core:2.25.0"
-<<<<<<< HEAD
     testImplementation "com.google.truth:truth:$googleTruthVersion"
     testImplementation 'com.google.guava:guava:28.1-android'
-=======
-    testImplementation "com.google.truth:truth:1.0"
-    testImplementation 'com.google.guava:guava:27.1-android'
->>>>>>> ad62fcc0
 
     androidTestImplementation "org.mockito:mockito-core:2.25.0"
     androidTestImplementation "com.google.dexmaker:dexmaker:1.2"
